--- conflicted
+++ resolved
@@ -20,12 +20,7 @@
 num-bigint = "0.4.3"
 num-traits = "0.2.15"
 num-integer = "0.1.45"
-<<<<<<< HEAD
-sha2 = "0.10.2"
-itertools = "0.10.3"
-=======
 sha2 = "0.10.5"
->>>>>>> 788a6861
 
 [dev-dependencies]
 env_logger = "0.9.0"
