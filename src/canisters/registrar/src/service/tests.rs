--- conflicted
+++ resolved
@@ -1484,11 +1484,7 @@
         assert!(result.is_err());
         assert_eq!(
             result.unwrap_err(),
-<<<<<<< HEAD
-            CommonError::InvalidToken(token_id.to_string())
-=======
             NamingError::RegistrationNotFound.into()
->>>>>>> c0ba2612
         );
     }
 
@@ -1499,11 +1495,7 @@
         mock_user2: Principal,
         mock_std_time_tomorrow: u64,
         mock_std_time_now: u64,
-<<<<<<< HEAD
-        mock_timestamp_1986: u64,
-=======
         _mock_timestamp_1986: u64,
->>>>>>> c0ba2612
     ) {
         let test_name_str = create_test_name("icnaming");
         registration_name_init(
